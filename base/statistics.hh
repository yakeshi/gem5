/*
 * Copyright (c) 2003-2004 The Regents of The University of Michigan
 * All rights reserved.
 *
 * Redistribution and use in source and binary forms, with or without
 * modification, are permitted provided that the following conditions are
 * met: redistributions of source code must retain the above copyright
 * notice, this list of conditions and the following disclaimer;
 * redistributions in binary form must reproduce the above copyright
 * notice, this list of conditions and the following disclaimer in the
 * documentation and/or other materials provided with the distribution;
 * neither the name of the copyright holders nor the names of its
 * contributors may be used to endorse or promote products derived from
 * this software without specific prior written permission.
 *
 * THIS SOFTWARE IS PROVIDED BY THE COPYRIGHT HOLDERS AND CONTRIBUTORS
 * "AS IS" AND ANY EXPRESS OR IMPLIED WARRANTIES, INCLUDING, BUT NOT
 * LIMITED TO, THE IMPLIED WARRANTIES OF MERCHANTABILITY AND FITNESS FOR
 * A PARTICULAR PURPOSE ARE DISCLAIMED. IN NO EVENT SHALL THE COPYRIGHT
 * OWNER OR CONTRIBUTORS BE LIABLE FOR ANY DIRECT, INDIRECT, INCIDENTAL,
 * SPECIAL, EXEMPLARY, OR CONSEQUENTIAL DAMAGES (INCLUDING, BUT NOT
 * LIMITED TO, PROCUREMENT OF SUBSTITUTE GOODS OR SERVICES; LOSS OF USE,
 * DATA, OR PROFITS; OR BUSINESS INTERRUPTION) HOWEVER CAUSED AND ON ANY
 * THEORY OF LIABILITY, WHETHER IN CONTRACT, STRICT LIABILITY, OR TORT
 * (INCLUDING NEGLIGENCE OR OTHERWISE) ARISING IN ANY WAY OUT OF THE USE
 * OF THIS SOFTWARE, EVEN IF ADVISED OF THE POSSIBILITY OF SUCH DAMAGE.
 */

/** @file
 * Declaration of Statistics objects.
 */

/**
* @todo
*
* Generalized N-dimensinal vector
* documentation
* key stats
* interval stats
*   -- these both can use the same function that prints out a
*   specific set of stats
* VectorStandardDeviation totals
* Document Namespaces
*/
#ifndef __BASE_STATISTICS_HH__
#define __BASE_STATISTICS_HH__

#include <algorithm>
#include <cassert>
#include <cmath>
#include <functional>
#include <iosfwd>
#include <sstream>
#include <string>
#include <vector>

#include "base/cprintf.hh"
#include "base/intmath.hh"
#include "base/refcnt.hh"
#include "base/str.hh"
#include "base/stats/bin.hh"
#include "base/stats/flags.hh"
#include "base/stats/visit.hh"
#include "base/stats/types.hh"
#include "sim/host.hh"

class Callback;

/** The current simulated cycle. */
extern Tick curTick;

/* A namespace for all of the Statistics */
namespace Stats {

/* Contains the statistic implementation details */
//////////////////////////////////////////////////////////////////////
//
// Statistics Framework Base classes
//
//////////////////////////////////////////////////////////////////////
struct StatData
{
    /** The name of the stat. */
    std::string name;
    /** The description of the stat. */
    std::string desc;
    /** The formatting flags. */
    StatFlags flags;
    /** The display precision. */
    int precision;
    /** A pointer to a prerequisite Stat. */
    const StatData *prereq;
    /**
     * A unique stat ID for each stat in the simulator.
     * Can be used externally for lookups as well as for debugging.
     */
    int id;

    StatData();
    virtual ~StatData();

    /**
     * @return true if the stat is binned.
     */
    virtual bool binned() const = 0;

    /**
     * Reset the corresponding stat to the default state.
     */
    virtual void reset() = 0;

    /**
     * @return true if this stat has a value and satisfies its
     * requirement as a prereq
     */
    virtual bool zero() const = 0;

    /**
     * Check that this stat has been set up properly and is ready for
     * use
     * @return true for success
     */
    virtual bool check() const = 0;
    bool baseCheck() const;

    /**
     * Visitor entry for outputing statistics data
     */
    virtual void visit(Visit &visitor) = 0;

    /**
     * Checks if the first stat's name is alphabetically less than the second.
     * This function breaks names up at periods and considers each subname
     * separately.
     * @param stat1 The first stat.
     * @param stat2 The second stat.
     * @return stat1's name is alphabetically before stat2's
     */
    static bool less(StatData *stat1, StatData *stat2);
};

class ScalarData : public StatData
{
  public:
    virtual Counter value() const = 0;
    virtual Result result() const = 0;
    virtual Result total() const = 0;
    virtual void visit(Visit &visitor) { visitor.visit(*this); }
};

template <class Stat>
class ScalarStatData : public ScalarData
{
  protected:
    Stat &s;

  public:
    ScalarStatData(Stat &stat) : s(stat) {}

    virtual bool binned() const { return s.binned(); }
    virtual bool check() const { return s.check(); }
    virtual Counter value() const { return s.value(); }
    virtual Result result() const { return s.result(); }
    virtual Result total() const { return s.total(); }
    virtual void reset() { s.reset(); }
    virtual bool zero() const { return s.zero(); }
};

struct VectorData : public StatData
{
    /** Names and descriptions of subfields. */
    mutable std::vector<std::string> subnames;
    mutable std::vector<std::string> subdescs;

    virtual size_t size() const  = 0;
    virtual const VCounter &value() const = 0;
    virtual const VResult &result() const = 0;
    virtual Result total() const  = 0;
    void update()
    {
        if (!subnames.empty()) {
            int s = size();
            if (subnames.size() < s)
                subnames.resize(s);

            if (subdescs.size() < s)
                subdescs.resize(s);
        }
    }
};

template <class Stat>
class VectorStatData : public VectorData
{
  protected:
    Stat &s;
    mutable VCounter cvec;
    mutable VResult rvec;

  public:
    VectorStatData(Stat &stat) : s(stat) {}

    virtual bool binned() const { return s.binned(); }
    virtual bool check() const { return s.check(); }
    virtual bool zero() const { return s.zero(); }
    virtual void reset() { s.reset(); }

    virtual size_t size() const { return s.size(); }
    virtual VCounter &value() const
    {
        s.value(cvec);
        return cvec;
    }
    virtual const VResult &result() const
    {
        s.result(rvec);
        return rvec;
    }
    virtual Result total() const { return s.total(); }
    virtual void visit(Visit &visitor)
    {
        update();
        s.update(this);
        visitor.visit(*this);
    }
};

struct DistDataData
{
    Counter min_val;
    Counter max_val;
    Counter underflow;
    Counter overflow;
    VCounter cvec;
    Counter sum;
    Counter squares;
    Counter samples;

    Counter min;
    Counter max;
    Counter bucket_size;
    int size;
    bool fancy;
};

struct DistData : public StatData
{
    /** Local storage for the entry values, used for printing. */
    DistDataData data;
};

template <class Stat>
class DistStatData : public DistData
{
  protected:
    Stat &s;

  public:
    DistStatData(Stat &stat) : s(stat) {}

    virtual bool binned() const { return s.binned(); }
    virtual bool check() const { return s.check(); }
    virtual void reset() { s.reset(); }
    virtual bool zero() const { return s.zero(); }
    virtual void visit(Visit &visitor)
    {
        s.update(this);
        visitor.visit(*this);
    }
};

struct VectorDistData : public StatData
{
    std::vector<DistDataData> data;

   /** Names and descriptions of subfields. */
    mutable std::vector<std::string> subnames;
    mutable std::vector<std::string> subdescs;

    /** Local storage for the entry values, used for printing. */
    mutable VResult rvec;

    virtual size_t size() const = 0;
    void update()
    {
        int s = size();
        if (subnames.size() < s)
            subnames.resize(s);

        if (subdescs.size() < s)
            subdescs.resize(s);
    }
};

template <class Stat>
class VectorDistStatData : public VectorDistData
{
  protected:
    Stat &s;
    typedef typename Stat::bin_t bin_t;

  public:
    VectorDistStatData(Stat &stat) : s(stat) {}

    virtual bool binned() const { return bin_t::binned; }
    virtual bool check() const { return s.check(); }
    virtual void reset() { s.reset(); }
    virtual size_t size() const { return s.size(); }
    virtual bool zero() const { return s.zero(); }
    virtual void visit(Visit &visitor)
    {
        update();
        s.update(this);
        visitor.visit(*this);
    }
};

struct Vector2dData : public StatData
{
    /** Names and descriptions of subfields. */
    std::vector<std::string> subnames;
    std::vector<std::string> subdescs;
    std::vector<std::string> y_subnames;

    /** Local storage for the entry values, used for printing. */
    mutable VCounter cvec;
    mutable int x;
    mutable int y;

    void update()
    {
        if (subnames.size() < x)
            subnames.resize(x);
    }
};

template <class Stat>
class Vector2dStatData : public Vector2dData
{
  protected:
    Stat &s;
    typedef typename Stat::bin_t bin_t;

  public:
    Vector2dStatData(Stat &stat) : s(stat) {}

    virtual bool binned() const { return bin_t::binned; }
    virtual bool check() const { return s.check(); }
    virtual void reset() { s.reset(); }
    virtual bool zero() const { return s.zero(); }
    virtual void visit(Visit &visitor)
    {
        update();
        s.update(this);
        visitor.visit(*this);
    }
};


class DataAccess
{
  protected:
    StatData *find() const;
    void map(StatData *data);

    StatData *statData();
    const StatData *statData() const;

    void setInit();
    void setPrint();
};

template <class Parent, class Child, template <class> class Data>
class Wrap : public Child
{
  protected:
    Parent &self() { return *reinterpret_cast<Parent *>(this); }

  protected:
    Data<Child> *statData()
    {
        StatData *__data = DataAccess::statData();
        Data<Child> *ptr = dynamic_cast<Data<Child> *>(__data);
        assert(ptr);
        return ptr;
    }

  public:
    const Data<Child> *statData() const
    {
        const StatData *__data = DataAccess::statData();
        const Data<Child> *ptr = dynamic_cast<const Data<Child> *>(__data);
        assert(ptr);
        return ptr;
    }

  protected:
    /**
     * Copy constructor, copies are not allowed.
     */
    Wrap(const Wrap &stat);
    /**
     * Can't copy stats.
     */
    void operator=(const Wrap &);

  public:
    Wrap()
    {
<<<<<<< HEAD
        this->map(new Data<Child>(*this));
=======
      map(new Data<Child>(*this));
>>>>>>> b78d7c2f
    }

    /**
     * Set the name and marks this stat to print at the end of simulation.
     * @param name The new name.
     * @return A reference to this stat.
     */
    Parent &name(const std::string &_name)
    {
        Data<Child> *data = this->statData();
        data->name = _name;
        this->setPrint();
        return this->self();
    }

    /**
     * Set the description and marks this stat to print at the end of
     * simulation.
     * @param desc The new description.
     * @return A reference to this stat.
     */
    Parent &desc(const std::string &_desc)
    {
        this->statData()->desc = _desc;
        return this->self();
    }

    /**
     * Set the precision and marks this stat to print at the end of simulation.
     * @param p The new precision
     * @return A reference to this stat.
     */
    Parent &precision(int _precision)
    {
        this->statData()->precision = _precision;
        return this->self();
    }

    /**
     * Set the flags and marks this stat to print at the end of simulation.
     * @param f The new flags.
     * @return A reference to this stat.
     */
    Parent &flags(StatFlags _flags)
    {
        this->statData()->flags |= _flags;
        return this->self();
    }

    /**
     * Set the prerequisite stat and marks this stat to print at the end of
     * simulation.
     * @param prereq The prerequisite stat.
     * @return A reference to this stat.
     */
    template <class Stat>
    Parent &prereq(const Stat &prereq)
    {
        this->statData()->prereq = prereq.statData();
        return this->self();
    }
};

template <class Parent, class Child, template <class Child> class Data>
class WrapVec : public Wrap<Parent, Child, Data>
{
  public:
    // The following functions are specific to vectors.  If you use them
    // in a non vector context, you will get a nice compiler error!

    /**
     * Set the subfield name for the given index, and marks this stat to print
     * at the end of simulation.
     * @param index The subfield index.
     * @param name The new name of the subfield.
     * @return A reference to this stat.
     */
    Parent &subname(int index, const std::string &name)
    {
        std::vector<std::string> &subn = this->statData()->subnames;
        if (subn.size() <= index)
            subn.resize(index + 1);
        subn[index] = name;
        return this->self();
    }

    /**
     * Set the subfield description for the given index and marks this stat to
     * print at the end of simulation.
     * @param index The subfield index.
     * @param desc The new description of the subfield
     * @return A reference to this stat.
     */
    Parent &subdesc(int index, const std::string &desc)
    {
        std::vector<std::string> &subd = this->statData()->subdescs;
        if (subd.size() <= index)
            subd.resize(index + 1);
        subd[index] = desc;

        return this->self();
    }

};

template <class Parent, class Child, template <class Child> class Data>
class WrapVec2d : public WrapVec<Parent, Child, Data>
{
  public:
    /**
     * @warning This makes the assumption that if you're gonna subnames a 2d
     * vector, you're subnaming across all y
     */
    Parent &ysubnames(const char **names)
    {
        Data<Child> *data = this->statData();
        data->y_subnames.resize(this->y);
        for (int i = 0; i < this->y; ++i)
            data->y_subnames[i] = names[i];
        return this->self();
    }
    Parent &ysubname(int index, const std::string subname)
    {
        Data<Child> *data = this->statData();
        assert(index < this->y);
        data->y_subnames.resize(this->y);
        data->y_subnames[index] = subname.c_str();
        return this->self();
    }
};

//////////////////////////////////////////////////////////////////////
//
// Simple Statistics
//
//////////////////////////////////////////////////////////////////////

/**
 * Templatized storage and interface for a simple scalar stat.
 */
struct StatStor
{
  public:
    /** The paramaters for this storage type, none for a scalar. */
    struct Params { };

  private:
    /** The statistic value. */
    Counter data;

  public:
    /**
     * Builds this storage element and calls the base constructor of the
     * datatype.
     */
    StatStor(const Params &) : data(Counter()) {}

    /**
     * The the stat to the given value.
     * @param val The new value.
     * @param p The paramters of this storage type.
     */
    void set(Counter val, const Params &p) { data = val; }
    /**
     * Increment the stat by the given value.
     * @param val The new value.
     * @param p The paramters of this storage type.
     */
    void inc(Counter val, const Params &p) { data += val; }
    /**
     * Decrement the stat by the given value.
     * @param val The new value.
     * @param p The paramters of this storage type.
     */
    void dec(Counter val, const Params &p) { data -= val; }
    /**
     * Return the value of this stat as its base type.
     * @param p The params of this storage type.
     * @return The value of this stat.
     */
    Counter value(const Params &p) const { return data; }
    /**
     * Return the value of this stat as a result type.
     * @param p The parameters of this storage type.
     * @return The value of this stat.
     */
    Result result(const Params &p) const { return (Result)data; }
    /**
     * Reset stat value to default
     */
    void reset() { data = Counter(); }

    /**
     * @return true if zero value
     */
    bool zero() const { return data == Counter(); }
};

/**
 * Templatized storage and interface to a per-cycle average stat. This keeps
 * a current count and updates a total (count * cycles) when this count
 * changes. This allows the quick calculation of a per cycle count of the item
 * being watched. This is good for keeping track of residencies in structures
 * among other things.
 * @todo add lateny to the stat and fix binning.
 */
struct AvgStor
{
  public:
    /** The paramaters for this storage type */
    struct Params
    {
        /**
         * The current count.  We stash this here because the current
         * value is not a binned value.
         */
        Counter current;
    };

  private:
    /** The total count for all cycles. */
    mutable Result total;
    /** The cycle that current last changed. */
    mutable Tick last;

  public:
    /**
     * Build and initializes this stat storage.
     */
    AvgStor(Params &p) : total(0), last(0) { p.current = Counter(); }

    /**
     * Set the current count to the one provided, update the total and last
     * set values.
     * @param val The new count.
     * @param p The parameters for this storage.
     */
    void set(Counter val, Params &p) {
        total += p.current * (curTick - last);
        last = curTick;
        p.current = val;
    }

    /**
     * Increment the current count by the provided value, calls set.
     * @param val The amount to increment.
     * @param p The parameters for this storage.
     */
    void inc(Counter val, Params &p) { set(p.current + val, p); }

    /**
     * Deccrement the current count by the provided value, calls set.
     * @param val The amount to decrement.
     * @param p The parameters for this storage.
     */
    void dec(Counter val, Params &p) { set(p.current - val, p); }

    /**
     * Return the current count.
     * @param p The parameters for this storage.
     * @return The current count.
     */
    Counter value(const Params &p) const { return p.current; }

    /**
     * Return the current average.
     * @param p The parameters for this storage.
     * @return The current average.
     */
    Result result(const Params &p) const
    {
        total += p.current * (curTick - last);
        last = curTick;
        return (Result)(total + p.current) / (Result)(curTick + 1);
    }

    /**
     * Reset stat value to default
     */
    void reset()
    {
        total = 0;
        last = curTick;
    }

    /**
     * @return true if zero value
     */
    bool zero() const { return total == 0.0; }
};

/**
 * Implementation of a scalar stat. The type of stat is determined by the
 * Storage template. The storage for this stat is held within the Bin class.
 * This allows for breaking down statistics across multiple bins easily.
 */
template <class Storage, class Bin>
class ScalarBase : public DataAccess
{
  public:
    /** Define the params of the storage class. */
    typedef typename Storage::Params params_t;
    /** Define the bin type. */
    typedef typename Bin::template Bin<Storage> bin_t;

  protected:
    /** The bin of this stat. */
    bin_t bin;
    /** The parameters for this stat. */
    params_t params;

  protected:
    /**
     * Retrieve the storage from the bin.
     * @return The storage object for this stat.
     */
    Storage *data() { return bin.data(params); }
    /**
     * Retrieve a const pointer to the storage from the bin.
     * @return A const pointer to the storage object for this stat.
     */
    const Storage *data() const
    {
        bin_t *_bin = const_cast<bin_t *>(&bin);
        params_t *_params = const_cast<params_t *>(&params);
        return _bin->data(*_params);
    }

  public:
    /**
     * Return the current value of this stat as its base type.
     * @return The current value.
     */
    Counter value() const { return data()->value(params); }

  public:
    /**
     * Create and initialize this stat, register it with the database.
     */
    ScalarBase()
    {
        bin.init(params);
    }

  public:
    // Common operators for stats
    /**
     * Increment the stat by 1. This calls the associated storage object inc
     * function.
     */
    void operator++() { data()->inc(1, params); }
    /**
     * Decrement the stat by 1. This calls the associated storage object dec
     * function.
     */
    void operator--() { data()->dec(1, params); }

    /** Increment the stat by 1. */
    void operator++(int) { ++*this; }
    /** Decrement the stat by 1. */
    void operator--(int) { --*this; }

    /**
     * Set the data value to the given value. This calls the associated storage
     * object set function.
     * @param v The new value.
     */
    template <typename U>
    void operator=(const U &v) { data()->set(v, params); }

    /**
     * Increment the stat by the given value. This calls the associated
     * storage object inc function.
     * @param v The value to add.
     */
    template <typename U>
    void operator+=(const U &v) { data()->inc(v, params); }

    /**
     * Decrement the stat by the given value. This calls the associated
     * storage object dec function.
     * @param v The value to substract.
     */
    template <typename U>
    void operator-=(const U &v) { data()->dec(v, params); }

    /**
     * Return the number of elements, always 1 for a scalar.
     * @return 1.
     */
    size_t size() const { return 1; }
    /**
     * Return true if stat is binned.
     *@return True is stat is binned.
     */
    bool binned() const { return bin_t::binned; }

    bool check() const { return bin.initialized(); }

    /**
     * Reset stat value to default
     */
    void reset() { bin.reset(); }

    Counter value() { return data()->value(params); }

    Result result() { return data()->result(params); }

    Result total() { return result(); }

    bool zero() { return result() == 0.0; }

};

class ProxyData : public ScalarData
{
  public:
    virtual void visit(Visit &visitor) { visitor.visit(*this); }
    virtual bool binned() const { return false; }
    virtual std::string str() const { return to_string(value()); }
    virtual size_t size() const { return 1; }
    virtual bool zero() const { return value() == 0; }
    virtual bool check() const { return true; }
    virtual void reset() { }
};

template <class T>
class ValueProxy : public ProxyData
{
  private:
    T *scalar;

  public:
    ValueProxy(T &val) : scalar(&val) {}
    virtual Counter value() const { return *scalar; }
    virtual Result result() const { return *scalar; }
    virtual Result total() const { return *scalar; }
};

template <class T>
class FunctorProxy : public ProxyData
{
  private:
    T *functor;

  public:
    FunctorProxy(T &func) : functor(&func) {}
    virtual Counter value() const { return (*functor)(); }
    virtual Result result() const { return (*functor)(); }
    virtual Result total() const { return (*functor)(); }
};

class ValueBase : public DataAccess
{
  private:
    ProxyData *proxy;

  public:
    ValueBase() : proxy(NULL) { }
    ~ValueBase() { if (proxy) delete proxy; }

    template <class T>
    void scalar(T &value)
    {
        proxy = new ValueProxy<T>(value);
        setInit();
    }

    template <class T>
    void functor(T &func)
    {
        proxy = new FunctorProxy<T>(func);
        setInit();
    }

    Counter value() { return proxy->value(); }
    Result result() const { return proxy->result(); }
    Result total() const { return proxy->total(); };
    size_t size() const { return proxy->size(); }

    bool binned() const { return proxy->binned(); }
    std::string str() const { return proxy->str(); }
    bool zero() const { return proxy->zero(); }
    bool check() const { return proxy != NULL; }
    void reset() { }
};

//////////////////////////////////////////////////////////////////////
//
// Vector Statistics
//
//////////////////////////////////////////////////////////////////////
template <class Storage, class Bin>
class ScalarProxy;

/**
 * Implementation of a vector of stats. The type of stat is determined by the
 * Storage class. @sa ScalarBase
 */
template <class Storage, class Bin>
class VectorBase : public DataAccess
{
  public:
    /** Define the params of the storage class. */
    typedef typename Storage::Params params_t;
    /** Define the bin type. */
    typedef typename Bin::template VectorBin<Storage> bin_t;

  protected:
    /** The bin of this stat. */
    bin_t bin;
    /** The parameters for this stat. */
    params_t params;

  protected:
    /**
     * Retrieve the storage from the bin  for the given index.
     * @param index The vector index to access.
     * @return The storage object at the given index.
     */
    Storage *data(int index) { return bin.data(index, params); }
    /**
     * Retrieve a const pointer to the storage from the bin
     * for the given index.
     * @param index The vector index to access.
     * @return A const pointer to the storage object at the given index.
     */
    const Storage *data(int index) const
    {
        bin_t *_bin = const_cast<bin_t *>(&bin);
        params_t *_params = const_cast<params_t *>(&params);
        return _bin->data(index, *_params);
    }

  public:
    void value(VCounter &vec) const
    {
        vec.resize(size());
        for (int i = 0; i < size(); ++i)
            vec[i] = data(i)->value(params);
    }

    /**
     * Copy the values to a local vector and return a reference to it.
     * @return A reference to a vector of the stat values.
     */
    void result(VResult &vec) const
    {
        vec.resize(size());
        for (int i = 0; i < size(); ++i)
            vec[i] = data(i)->result(params);
    }

    /**
     * @return True is stat is binned.
     */
    bool binned() const { return bin_t::binned; }

    /**
     * Return a total of all entries in this vector.
     * @return The total of all vector entries.
     */
    Result total() const {
        Result total = 0.0;
        for (int i = 0; i < size(); ++i)
            total += data(i)->result(params);
        return total;
    }

    /**
     * @return the number of elements in this vector.
     */
    size_t size() const { return bin.size(); }

    bool zero() const
    {
        for (int i = 0; i < size(); ++i)
            if (data(i)->zero())
                return true;
        return false;
    }

    bool check() const { return bin.initialized(); }
    void reset() { bin.reset(); }

  public:
    VectorBase() {}

    /** Friend this class with the associated scalar proxy. */
    friend class ScalarProxy<Storage, Bin>;

    /**
     * Return a reference (ScalarProxy) to the stat at the given index.
     * @param index The vector index to access.
     * @return A reference of the stat.
     */
    ScalarProxy<Storage, Bin> operator[](int index);

    void update(StatData *data) {}
};

const StatData * getStatData(const void *stat);

/**
 * A proxy class to access the stat at a given index in a VectorBase stat.
 * Behaves like a ScalarBase.
 */
template <class Storage, class Bin>
class ScalarProxy
{
  public:
    /** Define the params of the storage class. */
    typedef typename Storage::Params params_t;
    /** Define the bin type. */
    typedef typename Bin::template VectorBin<Storage> bin_t;

  private:
    /** Pointer to the bin in the parent VectorBase. */
    bin_t *bin;
    /** Pointer to the params in the parent VectorBase. */
    params_t *params;
    /** The index to access in the parent VectorBase. */
    int index;
    /** Keep a pointer to the original stat so was can get data */
    void *stat;

  protected:
    /**
     * Retrieve the storage from the bin.
     * @return The storage from the bin for this stat.
     */
    Storage *data() { return bin->data(index, *params); }
    /**
     * Retrieve a const pointer to the storage from the bin.
     * @return A const pointer to the storage for this stat.
     */
    const Storage *data() const
    {
        bin_t *_bin = const_cast<bin_t *>(bin);
        params_t *_params = const_cast<params_t *>(params);
        return _bin->data(index, *_params);
    }

  public:
    /**
     * Return the current value of this stat as its base type.
     * @return The current value.
     */
    Counter value() const { return data()->value(*params); }

    /**
     * Return the current value of this statas a result type.
     * @return The current value.
     */
    Result result() const { return data()->result(*params); }

  public:
    /**
     * Create and initialize this proxy, do not register it with the database.
     * @param b The bin to use.
     * @param p The params to use.
     * @param i The index to access.
     */
    ScalarProxy(bin_t &b, params_t &p, int i, void *s)
        : bin(&b), params(&p), index(i), stat(s)  {}
    /**
     * Create a copy of the provided ScalarProxy.
     * @param sp The proxy to copy.
     */
    ScalarProxy(const ScalarProxy &sp)
        : bin(sp.bin), params(sp.params), index(sp.index), stat(sp.stat) {}
    /**
     * Set this proxy equal to the provided one.
     * @param sp The proxy to copy.
     * @return A reference to this proxy.
     */
    const ScalarProxy &operator=(const ScalarProxy &sp) {
        bin = sp.bin;
        params = sp.params;
        index = sp.index;
        stat = sp.stat;
        return *this;
    }

  public:
    // Common operators for stats
    /**
     * Increment the stat by 1. This calls the associated storage object inc
     * function.
     */
    void operator++() { data()->inc(1, *params); }
    /**
     * Decrement the stat by 1. This calls the associated storage object dec
     * function.
     */
    void operator--() { data()->dec(1, *params); }

    /** Increment the stat by 1. */
    void operator++(int) { ++*this; }
    /** Decrement the stat by 1. */
    void operator--(int) { --*this; }

    /**
     * Set the data value to the given value. This calls the associated storage
     * object set function.
     * @param v The new value.
     */
    template <typename U>
    void operator=(const U &v) { data()->set(v, *params); }

    /**
     * Increment the stat by the given value. This calls the associated
     * storage object inc function.
     * @param v The value to add.
     */
    template <typename U>
    void operator+=(const U &v) { data()->inc(v, *params); }

    /**
     * Decrement the stat by the given value. This calls the associated
     * storage object dec function.
     * @param v The value to substract.
     */
    template <typename U>
    void operator-=(const U &v) { data()->dec(v, *params); }

    /**
     * Return the number of elements, always 1 for a scalar.
     * @return 1.
     */
    size_t size() const { return 1; }

    /**
     * Return true if stat is binned.
     *@return false since Proxies aren't printed/binned
     */
    bool binned() const { return false; }

    /**
     * This stat has no state.  Nothing to reset
     */
    void reset() {  }

  public:
    const StatData *statData() const { return getStatData(stat); }
    std::string str() const
    {
        return csprintf("%s[%d]", this->statData()->name, index);

    }
};

template <class Storage, class Bin>
inline ScalarProxy<Storage, Bin>
VectorBase<Storage, Bin>::operator[](int index)
{
    assert (index >= 0 && index < size());
    return ScalarProxy<Storage, Bin>(bin, params, index, this);
}

template <class Storage, class Bin>
class VectorProxy;

template <class Storage, class Bin>
class Vector2dBase : public DataAccess
{
  public:
    typedef typename Storage::Params params_t;
    typedef typename Bin::template VectorBin<Storage> bin_t;

  protected:
    size_t x;
    size_t y;
    bin_t bin;
    params_t params;

  protected:
    Storage *data(int index) { return bin.data(index, params); }
    const Storage *data(int index) const
    {
        bin_t *_bin = const_cast<bin_t *>(&bin);
        params_t *_params = const_cast<params_t *>(&params);
        return _bin->data(index, *_params);
    }

  public:
    Vector2dBase() {}

    void update(Vector2dData *data)
    {
        int size = this->size();
        data->cvec.resize(size);
        for (int i = 0; i < size; ++i)
            data->cvec[i] = this->data(i)->value(params);
    }

    std::string ysubname(int i) const { return (*this->y_subnames)[i]; }

    friend class VectorProxy<Storage, Bin>;
    VectorProxy<Storage, Bin> operator[](int index);

    size_t size() const { return bin.size(); }
    bool zero() const { return data(0)->value(params) == 0.0; }

    /**
     * Reset stat value to default
     */
    void reset() { bin.reset(); }

    bool check() { return bin.initialized(); }
};

template <class Storage, class Bin>
class VectorProxy
{
  public:
    typedef typename Storage::Params params_t;
    typedef typename Bin::template VectorBin<Storage> bin_t;

  private:
    bin_t *bin;
    params_t *params;
    int offset;
    int len;
    void *stat;

  private:
    mutable VResult *vec;

    Storage *data(int index) {
        assert(index < len);
        return bin->data(offset + index, *params);
    }

    const Storage *data(int index) const {
        bin_t *_bin = const_cast<bin_t *>(bin);
        params_t *_params = const_cast<params_t *>(params);
        return _bin->data(offset + index, *_params);
    }

  public:
    const VResult &result() const {
        if (vec)
            vec->resize(size());
        else
            vec = new VResult(size());

        for (int i = 0; i < size(); ++i)
            (*vec)[i] = data(i)->result(*params);

        return *vec;
    }

    Result total() const {
        Result total = 0.0;
        for (int i = 0; i < size(); ++i)
            total += data(i)->result(*params);
        return total;
    }

  public:
    VectorProxy(bin_t &b, params_t &p, int o, int l, void *s)
        : bin(&b), params(&p), offset(o), len(l), stat(s), vec(NULL)
    {
    }

    VectorProxy(const VectorProxy &sp)
        : bin(sp.bin), params(sp.params), offset(sp.offset), len(sp.len),
          stat(sp.stat), vec(NULL)
    {
    }

    ~VectorProxy()
    {
        if (vec)
            delete vec;
    }

    const VectorProxy &operator=(const VectorProxy &sp)
    {
        bin = sp.bin;
        params = sp.params;
        offset = sp.offset;
        len = sp.len;
        stat = sp.stat;
        if (vec)
            delete vec;
        vec = NULL;
        return *this;
    }

    ScalarProxy<Storage, Bin> operator[](int index)
    {
        assert (index >= 0 && index < size());
        return ScalarProxy<Storage, Bin>(*bin, *params, offset + index, stat);
    }

    size_t size() const { return len; }

    /**
     * Return true if stat is binned.
     *@return false since Proxies aren't printed/binned
     */
    bool binned() const { return false; }

    /**
     * This stat has no state.  Nothing to reset.
     */
    void reset() { }
};

template <class Storage, class Bin>
inline VectorProxy<Storage, Bin>
Vector2dBase<Storage, Bin>::operator[](int index)
{
    int offset = index * y;
    assert (index >= 0 && offset < size());
    return VectorProxy<Storage, Bin>(bin, params, offset, y, this);
}

//////////////////////////////////////////////////////////////////////
//
// Non formula statistics
//
//////////////////////////////////////////////////////////////////////

/**
 * Templatized storage and interface for a distrbution stat.
 */
struct DistStor
{
  public:
    /** The parameters for a distribution stat. */
    struct Params
    {
        /** The minimum value to track. */
        Counter min;
        /** The maximum value to track. */
        Counter max;
        /** The number of entries in each bucket. */
        Counter bucket_size;
        /** The number of buckets. Equal to (max-min)/bucket_size. */
        int size;
    };
    enum { fancy = false };

  private:
    /** The smallest value sampled. */
    Counter min_val;
    /** The largest value sampled. */
    Counter max_val;
    /** The number of values sampled less than min. */
    Counter underflow;
    /** The number of values sampled more than max. */
    Counter overflow;
    /** The current sum. */
    Counter sum;
    /** The sum of squares. */
    Counter squares;
    /** The number of samples. */
    Counter samples;
    /** Counter for each bucket. */
    VCounter cvec;

  public:
    /**
     * Construct this storage with the supplied params.
     * @param params The parameters.
     */
    DistStor(const Params &params)
        : min_val(INT_MAX), max_val(INT_MIN), underflow(Counter()),
          overflow(Counter()), sum(Counter()), squares(Counter()),
          samples(Counter()), cvec(params.size)
    {
        reset();
    }

    /**
     * Add a value to the distribution for the given number of times.
     * @param val The value to add.
     * @param number The number of times to add the value.
     * @param params The paramters of the distribution.
     */
    void sample(Counter val, int number, const Params &params)
    {
        if (val < params.min)
            underflow += number;
        else if (val > params.max)
            overflow += number;
        else {
            int index = (int)floor((val - params.min) / params.bucket_size);
            assert(index < size(params));
            cvec[index] += number;
        }

        if (val < min_val)
            min_val = val;

        if (val > max_val)
            max_val = val;

        Counter sample = val * number;
        sum += sample;
        squares += sample * sample;
        samples += number;
    }

    /**
     * Return the number of buckets in this distribution.
     * @return the number of buckets.
     * @todo Is it faster to return the size from the parameters?
     */
    size_t size(const Params &) const { return cvec.size(); }

    /**
     * Returns true if any calls to sample have been made.
     * @param params The paramters of the distribution.
     * @return True if any values have been sampled.
     */
    bool zero(const Params &params) const
    {
        return samples == Counter();
    }

    void update(DistDataData *data, const Params &params)
    {
        data->min = params.min;
        data->max = params.max;
        data->bucket_size = params.bucket_size;
        data->size = params.size;

        data->min_val = (min_val == INT_MAX) ? 0 : min_val;
        data->max_val = (max_val == INT_MIN) ? 0 : max_val;
        data->underflow = underflow;
        data->overflow = overflow;
        data->cvec.resize(params.size);
        for (int i = 0; i < params.size; ++i)
            data->cvec[i] = cvec[i];

        data->sum = sum;
        data->squares = squares;
        data->samples = samples;
    }

    /**
     * Reset stat value to default
     */
    void reset()
    {
        min_val = INT_MAX;
        max_val = INT_MIN;
        underflow = 0;
        overflow = 0;

        int size = cvec.size();
        for (int i = 0; i < size; ++i)
            cvec[i] = Counter();

        sum = Counter();
        squares = Counter();
        samples = Counter();
    }
};

/**
 * Templatized storage and interface for a distribution that calculates mean
 * and variance.
 */
struct FancyStor
{
  public:
    /**
     * No paramters for this storage.
     */
    struct Params {};
    enum { fancy = true };

  private:
    /** The current sum. */
    Counter sum;
    /** The sum of squares. */
    Counter squares;
    /** The number of samples. */
    Counter samples;

  public:
    /**
     * Create and initialize this storage.
     */
    FancyStor(const Params &)
        : sum(Counter()), squares(Counter()), samples(Counter())
    { }

    /**
     * Add a value the given number of times to this running average.
     * Update the running sum and sum of squares, increment the number of
     * values seen by the given number.
     * @param val The value to add.
     * @param number The number of times to add the value.
     * @param p The parameters of this stat.
     */
    void sample(Counter val, int number, const Params &p)
    {
        Counter value = val * number;
        sum += value;
        squares += value * value;
        samples += number;
    }

    void update(DistDataData *data, const Params &params)
    {
        data->sum = sum;
        data->squares = squares;
        data->samples = samples;
    }

    /**
     * Return the number of entries in this stat, 1
     * @return 1.
     */
    size_t size(const Params &) const { return 1; }

    /**
     * Return true if no samples have been added.
     * @return True if no samples have been added.
     */
    bool zero(const Params &) const { return samples == Counter(); }

    /**
     * Reset stat value to default
     */
    void reset()
    {
        sum = Counter();
        squares = Counter();
        samples = Counter();
    }
};

/**
 * Templatized storage for distribution that calculates per cycle mean and
 * variance.
 */
struct AvgFancy
{
  public:
    /** No parameters for this storage. */
    struct Params {};
    enum { fancy = true };

  private:
    /** Current total. */
    Counter sum;
    /** Current sum of squares. */
    Counter squares;

  public:
    /**
     * Create and initialize this storage.
     */
    AvgFancy(const Params &) : sum(Counter()), squares(Counter()) {}

    /**
     * Add a value to the distribution for the given number of times.
     * Update the running sum and sum of squares.
     * @param val The value to add.
     * @param number The number of times to add the value.
     * @param p The paramters of the distribution.
     */
    void sample(Counter val, int number, const Params &p)
    {
        Counter value = val * number;
        sum += value;
        squares += value * value;
    }

    void update(DistDataData *data, const Params &params)
    {
        data->sum = sum;
        data->squares = squares;
        data->samples = curTick;
    }

    /**
     * Return the number of entries, in this case 1.
     * @return 1.
     */
    size_t size(const Params &params) const { return 1; }
    /**
     * Return true if no samples have been added.
     * @return True if the sum is zero.
     */
    bool zero(const Params &params) const { return sum == Counter(); }
    /**
     * Reset stat value to default
     */
    void reset()
    {
        sum = Counter();
        squares = Counter();
    }
};

/**
 * Implementation of a distribution stat. The type of distribution is
 * determined by the Storage template. @sa ScalarBase
 */
template <class Storage, class Bin>
class DistBase : public DataAccess
{
  public:
    /** Define the params of the storage class. */
    typedef typename Storage::Params params_t;
    /** Define the bin type. */
    typedef typename Bin::template Bin<Storage> bin_t;

  protected:
    /** The bin of this stat. */
    bin_t bin;
    /** The parameters for this stat. */
    params_t params;

  protected:
    /**
     * Retrieve the storage from the bin.
     * @return The storage object for this stat.
     */
    Storage *data() { return bin.data(params); }
    /**
     * Retrieve a const pointer to the storage from the bin.
     * @return A const pointer to the storage object for this stat.
     */
    const Storage *data() const
    {
        bin_t *_bin = const_cast<bin_t *>(&bin);
        params_t *_params = const_cast<params_t *>(&params);
        return _bin->data(*_params);
    }

  public:
    DistBase() { }

    /**
     * Add a value to the distribtion n times. Calls sample on the storage
     * class.
     * @param v The value to add.
     * @param n The number of times to add it, defaults to 1.
     */
    template <typename U>
    void sample(const U &v, int n = 1) { data()->sample(v, n, params); }

    /**
     * Return the number of entries in this stat.
     * @return The number of entries.
     */
    size_t size() const { return data()->size(params); }
    /**
     * Return true if no samples have been added.
     * @return True if there haven't been any samples.
     */
    bool zero() const { return data()->zero(params); }

    void update(DistData *base)
    {
        base->data.fancy = Storage::fancy;
        data()->update(&(base->data), params);
    }
    /**
     * @return True is stat is binned.
     */
    bool binned() const { return bin_t::binned; }
    /**
     * Reset stat value to default
     */
    void reset()
    {
        bin.reset();
    }

    bool check() { return bin.initialized(); }
};

template <class Storage, class Bin>
class DistProxy;

template <class Storage, class Bin>
class VectorDistBase : public DataAccess
{
  public:
    typedef typename Storage::Params params_t;
    typedef typename Bin::template VectorBin<Storage> bin_t;

  protected:
    bin_t bin;
    params_t params;

  protected:
    Storage *data(int index) { return bin.data(index, params); }
    const Storage *data(int index) const
    {
        bin_t *_bin = const_cast<bin_t *>(&bin);
        params_t *_params = const_cast<params_t *>(&params);
        return _bin->data(index, *_params);
    }

  public:
    VectorDistBase() {}

    friend class DistProxy<Storage, Bin>;
    DistProxy<Storage, Bin> operator[](int index);
    const DistProxy<Storage, Bin> operator[](int index) const;

    size_t size() const { return bin.size(); }
    bool zero() const { return false; }
    /**
     * Return true if stat is binned.
     *@return True is stat is binned.
     */
    bool binned() const { return bin_t::binned; }
    /**
     * Reset stat value to default
     */
    void reset() { bin.reset(); }

    bool check() { return bin.initialized(); }
    void update(VectorDistData *base)
    {
        int size = this->size();
        base->data.resize(size);
        for (int i = 0; i < size; ++i) {
            base->data[i].fancy = Storage::fancy;
            data(i)->update(&(base->data[i]), params);
        }
    }
};

template <class Storage, class Bin>
class DistProxy
{
  public:
    typedef typename Storage::Params params_t;
    typedef typename Bin::template Bin<Storage> bin_t;
    typedef VectorDistBase<Storage, Bin> base_t;

  private:
    union {
        base_t *stat;
        const base_t *cstat;
    };
    int index;

  protected:
    Storage *data() { return stat->data(index); }
    const Storage *data() const { return cstat->data(index); }

  public:
    DistProxy(const VectorDistBase<Storage, Bin> &s, int i)
        : cstat(&s), index(i) {}
    DistProxy(const DistProxy &sp)
        : cstat(sp.cstat), index(sp.index) {}
    const DistProxy &operator=(const DistProxy &sp) {
        cstat = sp.cstat; index = sp.index; return *this;
    }

  public:
    template <typename U>
    void sample(const U &v, int n = 1) { data()->sample(v, n, cstat->params); }

    size_t size() const { return 1; }
    bool zero() const { return data()->zero(cstat->params); }
    /**
     * Return true if stat is binned.
     *@return false since Proxies are not binned/printed.
     */
    bool binned() const { return false; }
    /**
     * Proxy has no state.  Nothing to reset.
     */
    void reset() { }
};

template <class Storage, class Bin>
inline DistProxy<Storage, Bin>
VectorDistBase<Storage, Bin>::operator[](int index)
{
    assert (index >= 0 && index < size());
    return DistProxy<Storage, Bin>(*this, index);
}

template <class Storage, class Bin>
inline const DistProxy<Storage, Bin>
VectorDistBase<Storage, Bin>::operator[](int index) const
{
    assert (index >= 0 && index < size());
    return DistProxy<Storage, Bin>(*this, index);
}

#if 0
template <class Storage, class Bin>
Result
VectorDistBase<Storage, Bin>::total(int index) const
{
    int total = 0;
    for (int i=0; i < x_size(); ++i) {
        total += data(i)->result(*params);
    }
}
#endif

//////////////////////////////////////////////////////////////////////
//
//  Formula Details
//
//////////////////////////////////////////////////////////////////////

/**
 * Base class for formula statistic node. These nodes are used to build a tree
 * that represents the formula.
 */
class Node : public RefCounted
{
  public:
    /**
     * Return the number of nodes in the subtree starting at this node.
     * @return the number of nodes in this subtree.
     */
    virtual size_t size() const = 0;
    /**
     * Return the result vector of this subtree.
     * @return The result vector of this subtree.
     */
    virtual const VResult &result() const = 0;
    /**
     * Return the total of the result vector.
     * @return The total of the result vector.
     */
    virtual Result total() const = 0;
    /**
     * Return true if stat is binned.
     *@return True is stat is binned.
     */
    virtual bool binned() const = 0;

    /**
     *
     */
    virtual std::string str() const = 0;
};

/** Reference counting pointer to a function Node. */
typedef RefCountingPtr<Node> NodePtr;

class ScalarStatNode : public Node
{
  private:
    const ScalarData *data;
    mutable VResult vresult;

  public:
    ScalarStatNode(const ScalarData *d) : data(d), vresult(1) {}
    virtual const VResult &result() const
    {
        vresult[0] = data->result();
        return vresult;
    }
    virtual Result total() const { return data->result(); };

    virtual size_t size() const { return 1; }
    /**
     * Return true if stat is binned.
     *@return True is stat is binned.
     */
    virtual bool binned() const { return data->binned(); }

    /**
     *
     */
    virtual std::string str() const { return data->name; }
};

template <class Storage, class Bin>
class ScalarProxyNode : public Node
{
  private:
    const ScalarProxy<Storage, Bin> proxy;
    mutable VResult vresult;

  public:
    ScalarProxyNode(const ScalarProxy<Storage, Bin> &p)
        : proxy(p), vresult(1) { }
    virtual const VResult &result() const
    {
        vresult[0] = proxy.result();
        return vresult;
    }
    virtual Result total() const { return proxy.result(); };

    virtual size_t size() const { return 1; }
    /**
     * Return true if stat is binned.
     *@return True is stat is binned.
     */
    virtual bool binned() const { return proxy.binned(); }

    /**
     *
     */
    virtual std::string str() const { return proxy.str(); }
};

class VectorStatNode : public Node
{
  private:
    const VectorData *data;

  public:
    VectorStatNode(const VectorData *d) : data(d) { }
    virtual const VResult &result() const { return data->result(); }
    virtual Result total() const { return data->total(); };

    virtual size_t size() const { return data->size(); }
    /**
     * Return true if stat is binned.
     *@return True is stat is binned.
     */
    virtual bool binned() const { return data->binned(); }

    virtual std::string str() const { return data->name; }
};

template <class T>
class ConstNode : public Node
{
  private:
    VResult vresult;

  public:
    ConstNode(T s) : vresult(1, (Result)s) {}
    const VResult &result() const { return vresult; }
    virtual Result total() const { return vresult[0]; };
    virtual size_t size() const { return 1; }

    /**
     * Return true if stat is binned.
     *@return False since constants aren't binned.
     */
    virtual bool binned() const { return false; }

    virtual std::string str() const { return to_string(vresult[0]); }
};

template <class Op>
struct OpString;

template<>
struct OpString<std::plus<Result> >
{
    static std::string str() { return "+"; }
};

template<>
struct OpString<std::minus<Result> >
{
    static std::string str() { return "-"; }
};

template<>
struct OpString<std::multiplies<Result> >
{
    static std::string str() { return "*"; }
};

template<>
struct OpString<std::divides<Result> >
{
    static std::string str() { return "/"; }
};

template<>
struct OpString<std::modulus<Result> >
{
    static std::string str() { return "%"; }
};

template<>
struct OpString<std::negate<Result> >
{
    static std::string str() { return "-"; }
};

template <class Op>
class UnaryNode : public Node
{
  public:
    NodePtr l;
    mutable VResult vresult;

  public:
    UnaryNode(NodePtr &p) : l(p) {}

    const VResult &result() const
    {
        const VResult &lvec = l->result();
        int size = lvec.size();

        assert(size > 0);

        vresult.resize(size);
        Op op;
        for (int i = 0; i < size; ++i)
            vresult[i] = op(lvec[i]);

        return vresult;
    }

    Result total() const {
        Op op;
        return op(l->total());
    }

    virtual size_t size() const { return l->size(); }
    /**
     * Return true if child of node is binned.
     *@return True if child of node is binned.
     */
    virtual bool binned() const { return l->binned(); }

    virtual std::string str() const
    {
        return OpString<Op>::str() + l->str();
    }
};

template <class Op>
class BinaryNode : public Node
{
  public:
    NodePtr l;
    NodePtr r;
    mutable VResult vresult;

  public:
    BinaryNode(NodePtr &a, NodePtr &b) : l(a), r(b) {}

    const VResult &result() const
    {
        Op op;
        const VResult &lvec = l->result();
        const VResult &rvec = r->result();

        assert(lvec.size() > 0 && rvec.size() > 0);

        if (lvec.size() == 1 && rvec.size() == 1) {
            vresult.resize(1);
            vresult[0] = op(lvec[0], rvec[0]);
        } else if (lvec.size() == 1) {
            int size = rvec.size();
            vresult.resize(size);
            for (int i = 0; i < size; ++i)
                vresult[i] = op(lvec[0], rvec[i]);
        } else if (rvec.size() == 1) {
            int size = lvec.size();
            vresult.resize(size);
            for (int i = 0; i < size; ++i)
                vresult[i] = op(lvec[i], rvec[0]);
        } else if (rvec.size() == lvec.size()) {
            int size = rvec.size();
            vresult.resize(size);
            for (int i = 0; i < size; ++i)
                vresult[i] = op(lvec[i], rvec[i]);
        }

        return vresult;
    }

    Result total() const {
        Op op;
        return op(l->total(), r->total());
    }

    virtual size_t size() const {
        int ls = l->size();
        int rs = r->size();
        if (ls == 1)
            return rs;
        else if (rs == 1)
            return ls;
        else {
            assert(ls == rs && "Node vector sizes are not equal");
            return ls;
        }
    }
    /**
     * Return true if any children of node are binned
     *@return True if either child of node is binned.
     */
    virtual bool binned() const { return (l->binned() || r->binned()); }

    virtual std::string str() const
    {
        return csprintf("(%s %s %s)", l->str(), OpString<Op>::str(), r->str());
    }
};

template <class Op>
class SumNode : public Node
{
  public:
    NodePtr l;
    mutable VResult vresult;

  public:
    SumNode(NodePtr &p) : l(p), vresult(1) {}

    const VResult &result() const
    {
        const VResult &lvec = l->result();
        int size = lvec.size();
        assert(size > 0);

        vresult[0] = 0.0;

        Op op;
        for (int i = 0; i < size; ++i)
            vresult[0] = op(vresult[0], lvec[i]);

        return vresult;
    }

    Result total() const
    {
        const VResult &lvec = l->result();
        int size = lvec.size();
        assert(size > 0);

        Result vresult = 0.0;

        Op op;
        for (int i = 0; i < size; ++i)
            vresult = op(vresult, lvec[i]);

        return vresult;
    }

    virtual size_t size() const { return 1; }
    /**
     * Return true if child of node is binned.
     *@return True if child of node is binned.
     */
    virtual bool binned() const { return l->binned(); }

    virtual std::string str() const
    {
        return csprintf("total(%s)", l->str());
    }
};


//////////////////////////////////////////////////////////////////////
//
// Visible Statistics Types
//
//////////////////////////////////////////////////////////////////////
/**
 * @defgroup VisibleStats "Statistic Types"
 * These are the statistics that are used in the simulator. By default these
 * store counters and don't use binning, but are templatized to accept any type
 * and any Bin class.
 * @{
 */

/**
 * This is an easy way to assign all your stats to be binned or not
 * binned.  If the typedef is NoBin, nothing is binned.  If it is
 * MainBin, then all stats are binned under that Bin.
 */
#if defined(FS_MEASURE) || defined(STATS_BINNING)
typedef MainBin DefaultBin;
#else
typedef NoBin DefaultBin;
#endif

/**
 * This is a simple scalar statistic, like a counter.
 * @sa Stat, ScalarBase, StatStor
 */
template <class Bin = DefaultBin>
class Scalar
    : public Wrap<Scalar<Bin>,
                  ScalarBase<StatStor, Bin>,
                  ScalarStatData>
{
  public:
    /** The base implementation. */
    typedef ScalarBase<StatStor, Bin> Base;

    Scalar()
    {
        this->setInit();
    }

    /**
     * Sets the stat equal to the given value. Calls the base implementation
     * of operator=
     * @param v The new value.
     */
    template <typename U>
    void operator=(const U &v) { Base::operator=(v); }
};

class Value
    : public Wrap<Value,
                  ValueBase,
                  ScalarStatData>
{
  public:
    /** The base implementation. */
    typedef ValueBase Base;

    template <class T>
    Value &scalar(T &value)
    {
        Base::scalar(value);
        return *this;
    }

    template <class T>
    Value &functor(T &func)
    {
        Base::functor(func);
        return *this;
    }
};

/**
 * A stat that calculates the per cycle average of a value.
 * @sa Stat, ScalarBase, AvgStor
 */
template <class Bin = DefaultBin>
class Average
    : public Wrap<Average<Bin>,
                  ScalarBase<AvgStor, Bin>,
                  ScalarStatData>
{
  public:
    /** The base implementation. */
    typedef ScalarBase<AvgStor, Bin> Base;

    Average()
    {
        this->setInit();
    }

    /**
     * Sets the stat equal to the given value. Calls the base implementation
     * of operator=
     * @param v The new value.
     */
    template <typename U>
    void operator=(const U &v) { Base::operator=(v); }
};

/**
 * A vector of scalar stats.
 * @sa Stat, VectorBase, StatStor
 */
template <class Bin = DefaultBin>
class Vector
    : public WrapVec<Vector<Bin>,
                     VectorBase<StatStor, Bin>,
                     VectorStatData>
{
  public:
    /** The base implementation. */
    typedef ScalarBase<StatStor, Bin> Base;

    /**
     * Set this vector to have the given size.
     * @param size The new size.
     * @return A reference to this stat.
     */
    Vector &init(size_t size) {
        this->bin.init(size, this->params);
        this->setInit();

        return *this;
    }
};

/**
 * A vector of Average stats.
 * @sa Stat, VectorBase, AvgStor
 */
template <class Bin = DefaultBin>
class AverageVector
    : public WrapVec<AverageVector<Bin>,
                     VectorBase<AvgStor, Bin>,
                     VectorStatData>
{
  public:
    /**
     * Set this vector to have the given size.
     * @param size The new size.
     * @return A reference to this stat.
     */
    AverageVector &init(size_t size) {
        this->bin.init(size, this->params);
        this->setInit();

        return *this;
    }
};

/**
 * A 2-Dimensional vecto of scalar stats.
 * @sa Stat, Vector2dBase, StatStor
 */
template <class Bin = DefaultBin>
class Vector2d
    : public WrapVec2d<Vector2d<Bin>,
                       Vector2dBase<StatStor, Bin>,
                       Vector2dStatData>
{
  public:
    Vector2d &init(size_t _x, size_t _y) {
        this->statData()->x = this->x = _x;
        this->statData()->y = this->y = _y;
        this->bin.init(this->x * this->y, this->params);
        this->setInit();

        return *this;
    }
};

/**
 * A simple distribution stat.
 * @sa Stat, DistBase, DistStor
 */
template <class Bin = DefaultBin>
class Distribution
    : public Wrap<Distribution<Bin>,
                  DistBase<DistStor, Bin>,
                  DistStatData>
{
  public:
    /** Base implementation. */
    typedef DistBase<DistStor, Bin> Base;
    /** The Parameter type. */
    typedef typename DistStor::Params Params;

  public:
    /**
     * Set the parameters of this distribution. @sa DistStor::Params
     * @param min The minimum value of the distribution.
     * @param max The maximum value of the distribution.
     * @param bkt The number of values in each bucket.
     * @return A reference to this distribution.
     */
    Distribution &init(Counter min, Counter max, Counter bkt) {
        this->params.min = min;
        this->params.max = max;
        this->params.bucket_size = bkt;
        this->params.size = (int)rint((max - min) / bkt + 1.0);
        this->bin.init(this->params);
        this->setInit();

        return *this;
    }
};

/**
 * Calculates the mean and variance of all the samples.
 * @sa Stat, DistBase, FancyStor
 */
template <class Bin = DefaultBin>
class StandardDeviation
    : public Wrap<StandardDeviation<Bin>,
                  DistBase<FancyStor, Bin>,
                  DistStatData>
{
  public:
    /** The base implementation */
    typedef DistBase<DistStor, Bin> Base;
    /** The parameter type. */
    typedef typename DistStor::Params Params;

  public:
    /**
     * Construct and initialize this distribution.
     */
    StandardDeviation() {
        this->bin.init(this->params);
        this->setInit();
    }
};

/**
 * Calculates the per cycle mean and variance of the samples.
 * @sa Stat, DistBase, AvgFancy
 */
template <class Bin = DefaultBin>
class AverageDeviation
    : public Wrap<AverageDeviation<Bin>,
                  DistBase<AvgFancy, Bin>,
                  DistStatData>
{
  public:
    /** The base implementation */
    typedef DistBase<DistStor, Bin> Base;
    /** The parameter type. */
    typedef typename DistStor::Params Params;

  public:
    /**
     * Construct and initialize this distribution.
     */
    AverageDeviation()
    {
        this->bin.init(this->params);
        this->setInit();
    }
};

/**
 * A vector of distributions.
 * @sa Stat, VectorDistBase, DistStor
 */
template <class Bin = DefaultBin>
class VectorDistribution
    : public WrapVec<VectorDistribution<Bin>,
                     VectorDistBase<DistStor, Bin>,
                     VectorDistStatData>
{
  public:
    /** The base implementation */
    typedef VectorDistBase<DistStor, Bin> Base;
    /** The parameter type. */
    typedef typename DistStor::Params Params;

  public:
    /**
     * Initialize storage and parameters for this distribution.
     * @param size The size of the vector (the number of distributions).
     * @param min The minimum value of the distribution.
     * @param max The maximum value of the distribution.
     * @param bkt The number of values in each bucket.
     * @return A reference to this distribution.
     */
    VectorDistribution &init(int size, Counter min, Counter max, Counter bkt) {
        this->params.min = min;
        this->params.max = max;
        this->params.bucket_size = bkt;
        this->params.size = (int)rint((max - min) / bkt + 1.0);
        this->bin.init(size, this->params);
        this->setInit();

        return *this;
    }
};

/**
 * This is a vector of StandardDeviation stats.
 * @sa Stat, VectorDistBase, FancyStor
 */
template <class Bin = DefaultBin>
class VectorStandardDeviation
    : public WrapVec<VectorStandardDeviation<Bin>,
                     VectorDistBase<FancyStor, Bin>,
                     VectorDistStatData>
{
  public:
    /** The base implementation */
    typedef VectorDistBase<FancyStor, Bin> Base;
    /** The parameter type. */
    typedef typename DistStor::Params Params;

  public:
    /**
     * Initialize storage for this distribution.
     * @param size The size of the vector.
     * @return A reference to this distribution.
     */
    VectorStandardDeviation &init(int size) {
        this->bin.init(size, this->params);
        this->setInit();

        return *this;
    }
};

/**
 * This is a vector of AverageDeviation stats.
 * @sa Stat, VectorDistBase, AvgFancy
 */
template <class Bin = DefaultBin>
class VectorAverageDeviation
    : public WrapVec<VectorAverageDeviation<Bin>,
                     VectorDistBase<AvgFancy, Bin>,
                     VectorDistStatData>
{
  public:
    /** The base implementation */
    typedef VectorDistBase<AvgFancy, Bin> Base;
    /** The parameter type. */
    typedef typename DistStor::Params Params;

  public:
    /**
     * Initialize storage for this distribution.
     * @param size The size of the vector.
     * @return A reference to this distribution.
     */
    VectorAverageDeviation &init(int size) {
        this->bin.init(size, this->params);
        this->setInit();

        return *this;
    }
};

/**
 * A formula for statistics that is calculated when printed. A formula is
 * stored as a tree of Nodes that represent the equation to calculate.
 * @sa Stat, ScalarStat, VectorStat, Node, Temp
 */
class FormulaBase : public DataAccess
{
  protected:
    /** The root of the tree which represents the Formula */
    NodePtr root;
    friend class Temp;

  public:
    /**
     * Return the result of the Fomula in a vector.  If there were no Vector
     * components to the Formula, then the vector is size 1.  If there were,
     * like x/y with x being a vector of size 3, then the result returned will
     * be x[0]/y, x[1]/y, x[2]/y, respectively.
     * @return The result vector.
     */
    void result(VResult &vec) const;

    /**
     * Return the total Formula result.  If there is a Vector
     * component to this Formula, then this is the result of the
     * Formula if the formula is applied after summing all the
     * components of the Vector.  For example, if Formula is x/y where
     * x is size 3, then total() will return (x[1]+x[2]+x[3])/y.  If
     * there is no Vector component, total() returns the same value as
     * the first entry in the VResult val() returns.
     * @return The total of the result vector.
     */
    Result total() const;

    /**
     * Return the number of elements in the tree.
     */
    size_t size() const;

    /**
     * Return true if Formula is binned. i.e. any of its children
     * nodes are binned
     * @return True if Formula is binned.
     */
    bool binned() const;

    bool check() const { return true; }

    /**
     * Formulas don't need to be reset
     */
    void reset();

    /**
     *
     */
    bool zero() const;

    /**
     *
     */
    void update(StatData *);

    std::string str() const;
};

class FormulaData : public VectorData
{
  public:
    virtual std::string str() const = 0;
    virtual bool check() const { return true; }
};

template <class Stat>
class FormulaStatData : public FormulaData
{
  protected:
    Stat &s;
    mutable VResult vec;
    mutable VCounter cvec;

  public:
    FormulaStatData(Stat &stat) : s(stat) {}

    virtual bool binned() const { return s.binned(); }
    virtual bool zero() const { return s.zero(); }
    virtual void reset() { s.reset(); }

    virtual size_t size() const { return s.size(); }
    virtual const VResult &result() const
    {
        s.result(vec);
        return vec;
    }
    virtual Result total() const { return s.total(); }
    virtual VCounter &value() const { return cvec; }
    virtual void visit(Visit &visitor)
    {
        update();
        s.update(this);
        visitor.visit(*this);
    }
    virtual std::string str() const { return s.str(); }
};

class Temp;
class Formula
    : public WrapVec<Formula,
                     FormulaBase,
                     FormulaStatData>
{
  public:
    /**
     * Create and initialize thie formula, and register it with the database.
     */
    Formula();

    /**
     * Create a formula with the given root node, register it with the
     * database.
     * @param r The root of the expression tree.
     */
    Formula(Temp r);

    /**
     * Set an unitialized Formula to the given root.
     * @param r The root of the expression tree.
     * @return a reference to this formula.
     */
    const Formula &operator=(Temp r);

    /**
     * Add the given tree to the existing one.
     * @param r The root of the expression tree.
     * @return a reference to this formula.
     */
    const Formula &operator+=(Temp r);
};

class FormulaNode : public Node
{
  private:
    const Formula &formula;
    mutable VResult vec;

  public:
    FormulaNode(const Formula &f) : formula(f) {}

    virtual size_t size() const { return formula.size(); }
    virtual const VResult &result() const { formula.result(vec); return vec; }
    virtual Result total() const { return formula.total(); }
    virtual bool binned() const { return formula.binned(); }

    virtual std::string str() const { return formula.str(); }
};

/**
 * Helper class to construct formula node trees.
 */
class Temp
{
  protected:
    /**
     * Pointer to a Node object.
     */
    NodePtr node;

  public:
    /**
     * Copy the given pointer to this class.
     * @param n A pointer to a Node object to copy.
     */
    Temp(NodePtr n) : node(n) { }

    /**
     * Return the node pointer.
     * @return the node pointer.
     */
    operator NodePtr&() { return node;}

  public:
    /**
     * Create a new ScalarStatNode.
     * @param s The ScalarStat to place in a node.
     */
    template <class Bin>
    Temp(const Scalar<Bin> &s)
        : node(new ScalarStatNode(s.statData())) { }

    /**
     * Create a new ScalarStatNode.
     * @param s The ScalarStat to place in a node.
     */
    Temp(const Value &s)
        : node(new ScalarStatNode(s.statData())) { }

    /**
     * Create a new ScalarStatNode.
     * @param s The ScalarStat to place in a node.
     */
    template <class Bin>
    Temp(const Average<Bin> &s)
        : node(new ScalarStatNode(s.statData())) { }

    /**
     * Create a new VectorStatNode.
     * @param s The VectorStat to place in a node.
     */
    template <class Bin>
    Temp(const Vector<Bin> &s)
        : node(new VectorStatNode(s.statData())) { }

    /**
     *
     */
    Temp(const Formula &f)
        : node(new FormulaNode(f)) { }

    /**
     * Create a new ScalarProxyNode.
     * @param p The ScalarProxy to place in a node.
     */
    template <class Storage, class Bin>
    Temp(const ScalarProxy<Storage, Bin> &p)
        : node(new ScalarProxyNode<Storage, Bin>(p)) { }

    /**
     * Create a ConstNode
     * @param value The value of the const node.
     */
    Temp(signed char value)
        : node(new ConstNode<signed char>(value)) {}

    /**
     * Create a ConstNode
     * @param value The value of the const node.
     */
    Temp(unsigned char value)
        : node(new ConstNode<unsigned char>(value)) {}

    /**
     * Create a ConstNode
     * @param value The value of the const node.
     */
    Temp(signed short value)
        : node(new ConstNode<signed short>(value)) {}

    /**
     * Create a ConstNode
     * @param value The value of the const node.
     */
    Temp(unsigned short value)
        : node(new ConstNode<unsigned short>(value)) {}

    /**
     * Create a ConstNode
     * @param value The value of the const node.
     */
    Temp(signed int value)
        : node(new ConstNode<signed int>(value)) {}

    /**
     * Create a ConstNode
     * @param value The value of the const node.
     */
    Temp(unsigned int value)
        : node(new ConstNode<unsigned int>(value)) {}

    /**
     * Create a ConstNode
     * @param value The value of the const node.
     */
    Temp(signed long value)
        : node(new ConstNode<signed long>(value)) {}

    /**
     * Create a ConstNode
     * @param value The value of the const node.
     */
    Temp(unsigned long value)
        : node(new ConstNode<unsigned long>(value)) {}

    /**
     * Create a ConstNode
     * @param value The value of the const node.
     */
    Temp(signed long long value)
        : node(new ConstNode<signed long long>(value)) {}

    /**
     * Create a ConstNode
     * @param value The value of the const node.
     */
    Temp(unsigned long long value)
        : node(new ConstNode<unsigned long long>(value)) {}

    /**
     * Create a ConstNode
     * @param value The value of the const node.
     */
    Temp(float value)
        : node(new ConstNode<float>(value)) {}

    /**
     * Create a ConstNode
     * @param value The value of the const node.
     */
    Temp(double value)
        : node(new ConstNode<double>(value)) {}
};


/**
 * @}
 */

void check();
void reset();
void registerResetCallback(Callback *cb);

inline Temp
operator+(Temp l, Temp r)
{
    return NodePtr(new BinaryNode<std::plus<Result> >(l, r));
}

inline Temp
operator-(Temp l, Temp r)
{
    return NodePtr(new BinaryNode<std::minus<Result> >(l, r));
}

inline Temp
operator*(Temp l, Temp r)
{
    return NodePtr(new BinaryNode<std::multiplies<Result> >(l, r));
}

inline Temp
operator/(Temp l, Temp r)
{
    return NodePtr(new BinaryNode<std::divides<Result> >(l, r));
}

inline Temp
operator%(Temp l, Temp r)
{
    return NodePtr(new BinaryNode<std::modulus<Result> >(l, r));
}

inline Temp
operator-(Temp l)
{
    return NodePtr(new UnaryNode<std::negate<Result> >(l));
}

template <typename T>
inline Temp
constant(T val)
{
    return NodePtr(new ConstNode<T>(val));
}

inline Temp
sum(Temp val)
{
    return NodePtr(new SumNode<std::plus<Result> >(val));
}

/* namespace Stats */ }

#endif // __BASE_STATISTICS_HH__<|MERGE_RESOLUTION|>--- conflicted
+++ resolved
@@ -407,11 +407,7 @@
   public:
     Wrap()
     {
-<<<<<<< HEAD
-        this->map(new Data<Child>(*this));
-=======
       map(new Data<Child>(*this));
->>>>>>> b78d7c2f
     }
 
     /**
