--- conflicted
+++ resolved
@@ -561,14 +561,8 @@
         //This changes the hpstate and pstate, so we need to make sure we
         //save the old version on the trap stack in doREDFault.
         enterREDState(tc);
-<<<<<<< HEAD
     } else if(TL == MaxTL) {
         panic("Should go to error state here.. crap\n");
-=======
-    }
-    else if(TL == MaxTL)
-    {
->>>>>>> f4f00c5a
         //Do error_state somehow?
         //Probably inject a WDR fault using the interrupt mechanism.
         //What should the PC and NPC be set to?
