--- conflicted
+++ resolved
@@ -92,13 +92,10 @@
             TheISA::initCPU(tc, tc->contextId());
         }
     }
-<<<<<<< HEAD
-=======
 
     // Initialise the ThreadContext's memory proxies
     tcBase()->initMemProxies(tcBase());
-#endif
->>>>>>> 4acca8a0
+
     if (hasPhysMemPort) {
         AddrRangeList pmAddrList = physmemPort.getPeer()->getAddrRanges();
         physMemAddr = *pmAddrList.begin();
@@ -109,62 +106,6 @@
     data_write_req.setThreadContext(_cpuId, 0); // Add thread ID here too
 }
 
-<<<<<<< HEAD
-bool
-AtomicSimpleCPU::CpuPort::recvTiming(PacketPtr pkt)
-{
-    panic("AtomicSimpleCPU doesn't expect recvTiming callback!");
-    return true;
-}
-
-Tick
-AtomicSimpleCPU::CpuPort::recvAtomic(PacketPtr pkt)
-{
-    //Snooping a coherence request, just return
-    return 0;
-}
-
-void
-AtomicSimpleCPU::CpuPort::recvFunctional(PacketPtr pkt)
-{
-    //No internal storage to update, just return
-    return;
-}
-
-void
-AtomicSimpleCPU::CpuPort::recvStatusChange(Status status)
-{
-    if (status == RangeChange) {
-        if (!snoopRangeSent) {
-            snoopRangeSent = true;
-            sendStatusChange(Port::RangeChange);
-        }
-        return;
-    }
-
-    panic("AtomicSimpleCPU doesn't expect recvStatusChange callback!");
-}
-
-void
-AtomicSimpleCPU::CpuPort::recvRetry()
-{
-    panic("AtomicSimpleCPU doesn't expect recvRetry callback!");
-}
-
-void
-AtomicSimpleCPU::DcachePort::setPeer(Port *port)
-{
-    Port::setPeer(port);
-
-    if (FullSystem) {
-        // Update the ThreadContext's memory ports (Functional/Virtual
-        // Ports)
-        cpu->tcBase()->connectMemPorts(cpu->tcBase());
-    }
-}
-
-=======
->>>>>>> 4acca8a0
 AtomicSimpleCPU::AtomicSimpleCPU(AtomicSimpleCPUParams *p)
     : BaseSimpleCPU(p), tickEvent(this), width(p->width), locked(false),
       simulate_data_stalls(p->simulate_data_stalls),
