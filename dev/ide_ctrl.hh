--- conflicted
+++ resolved
@@ -67,21 +67,12 @@
 #define IDETIM_DECODE_EN 0x8000
 
 // PCI device specific register byte offsets
-<<<<<<< HEAD
-#define IDE_CTRL_CONFIG_START 0x40
-#define IDE_CTRL_CONFIG_END ((IDE_CTRL_CONFIG_START) + sizeof(pci_config_regs))
-
-
-typedef enum RegType {
-    COMMAND_BLOCK = 0,
-=======
 #define IDE_CTRL_CONF_START 0x40
 #define IDE_CTRL_CONF_END ((IDE_CTRL_CONF_START) + sizeof(config_regs))
 
 
 enum IdeRegType {
     COMMAND_BLOCK,
->>>>>>> b64eae5e
     CONTROL_BLOCK,
     BMI_BLOCK
 };
@@ -132,18 +123,6 @@
 
         struct {
             uint8_t bmic0;
-<<<<<<< HEAD
-            uint8_t padding_0;
-            uint8_t bmis0;
-            uint8_t padding_1;
-            uint32_t bmidtp0;
-            uint8_t bmic1;
-            uint8_t padding_2;
-            uint8_t bmis1;
-            uint8_t padding_3;
-            uint32_t bmidtp1;
-        };
-=======
             uint8_t reserved_0;
             uint8_t bmis0;
             uint8_t reserved_1;
@@ -163,7 +142,6 @@
             uint32_t bmidtp;
         } chan[2];
 
->>>>>>> b64eae5e
     } bmi_regs;
     /** Shadows of the device select bit */
     uint8_t dev[2];
@@ -172,27 +150,6 @@
         uint8_t data[22];
 
         struct {
-<<<<<<< HEAD
-            uint32_t idetim;
-            uint8_t sidetim;
-            uint8_t reserved_45;
-            uint8_t reserved_46;
-            uint8_t reserved_47;
-            uint8_t udmactl;
-            uint8_t reserved_49;
-            uint16_t udmatim;
-            uint8_t reserved_4c;
-            uint8_t reserved_4d;
-            uint8_t reserved_4e;
-            uint8_t reserved_4f;
-            uint8_t reserved_50;
-            uint8_t reserved_51;
-            uint8_t reserved_52;
-            uint8_t reserved_53;
-            uint16_t ideconfig;
-        };
-    } pci_config_regs;
-=======
             uint16_t idetim0;
             uint16_t idetim1;
             uint8_t sidetim;
@@ -204,7 +161,6 @@
             uint16_t ideconfig;
         };
     } config_regs;
->>>>>>> b64eae5e
 
     // Internal management variables
     bool io_enabled;
